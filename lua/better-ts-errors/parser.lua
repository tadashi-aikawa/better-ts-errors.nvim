--- conflicted
+++ resolved
@@ -25,12 +25,7 @@
 
         -- Check if match is JS object, try to prettify it
         local is_js_object = string.find(match, "{", 1, true) ~= nil
-<<<<<<< HEAD
-        local match_res = is_js_object and prettify_string(match) or match
-        print("match_res", match_res)
-=======
         local match_res = (is_js_object and allow_prettify()) and prettify_string(match) or wrap_match_quotes(match)
->>>>>>> 51c487c1
         table.insert(matches,
             {
                 match = match_res,
